"""`Stimulus`, `ImageStimulus`"""
from sys import platform, _getframe
from matplotlib.axes import Subplot
import matplotlib.pyplot as plt
from copy import deepcopy
import operator as ops

import numpy as np
np.set_printoptions(precision=2, threshold=5, edgeitems=2)

import logging

from . import DT, MIN_AMP
from ._base import fast_compress
from ..utils import PrettyPrint, parfor, unique


class Stimulus(PrettyPrint):
    """Stimulus

    A stimulus is comprised of a labeled 2D NumPy array that contains the data,
    where the rows denote electrodes and the columns denote points in time.
    A stimulus can be created from a variety of source types (e.g., scalars,
    lists, NumPy arrays, and dictionaries).

    .. seealso ::

        *  `Basic Concepts > Electrical Stimuli <topics-stimuli>`

    .. versionadded:: 0.6

    Parameters
    ----------
    source : source type
        A valid source type is one of the following:

        * Scalar value: interpreted as the current amplitude delivered to a
          single electrode (no time component).
        * NumPy array:
           * Nx1 array: interpreted as N current amplitudes delivered to N
             electrodes (no time component).
           * NxM array: interpreted as N electrodes each receiving M current
             amplitudes in time.

        In addition, you can also pass a collection of source types.
        Each element must be a valid source type for a single electrode (e.g.,
        scalar, 1-D array, :py:class:`~pulse2percept.stimuli.Stimulus`).

        * List or tuple: List elements will be assigned to electrodes in order.
        * Dictionary: Dictionary keys are used to address electrodes by name.

    electrodes : int, string or list thereof; optional
        Optionally, you can provide your own electrode names. If none are
        given, electrode names will be extracted from the source type (e.g.,
        the keys from a dictionary). If a scalar or NumPy array is passed,
        electrode names will be numbered 0..N.

        .. note::

           The number of electrode names provided must match the number of
           electrodes extracted from the source type (i.e., N).

    time : int, float or list thereof; optional
        Optionally, you can provide the time points of the source data.
        If none are given, time steps will be numbered 0..M.

        .. note::

           The number of time points provided must match the number of time
           points extracted from the source type (i.e., M).
           Stimuli created from scalars or 1-D NumPy arrays will have no time
           componenet, in which case you cannot provide your own time points.

    metadata : dict, optional
        Additional stimulus metadata can be stored in a dictionary.

    compress : bool, optional
        If True, will compress the source data in two ways:

        * Remove electrodes with all-zero activation.
        * Retain only the time points at which the stimulus changes.

        For example, in a pulse train, only the signal edges are saved. This
        drastically reduces the memory footprint of the stimulus.

    Notes
    -----
    *  Depending on the source type, a stimulus might have a time component or
       not (e.g., scalars: time=None).
    *  You can access the stimulus applied to electrode ``e`` at time ``t``
       by directly indexing into ``Stimulus[e, t]``. In this case, ``t`` is not
       a column index but a time point.
    *  If the time point is not explicitly stored in the ``data`` container,
       its value will be automatically interpolated from neighboring values.
    *  If a requested time point lies outside the range of stored data,
       the value of its closest end point will be returned.

    Examples
    --------
    Stimulate a single electrode with -13uA:

    >>> from pulse2percept.stimuli import Stimulus
    >>> stim = Stimulus(-13)

    Stimulate ten electrodes with 0uA:

    >>> from pulse2percept.stimuli import Stimulus
    >>> stim = Stimulus(np.zeros(10))

    Provide new electrode names for an existing Stimulus object:

    >>> from pulse2percept.stimuli import Stimulus
    >>> old_stim = Stimulus([3, 5])
    >>> new_stim = Stimulus(old_stim, electrodes=['new0', 'new1'])

    Interpolate the stimulus value at some point in time. Here, the stimulus
    is a single-electrode ramp stimulus (stimulus value == point in time):

    >>> from pulse2percept.stimuli import Stimulus
    >>> stim = Stimulus(np.arange(10).reshape((1, -1)))
    >>> stim[:, 3.45] # doctest: +ELLIPSIS
    3.45...

    """
    # Frozen class: Only the following class attributes are allowed
    __slots__ = ('metadata', '_is_compressed', '__stim')

    def __init__(self, source, electrodes=None, time=None, metadata=None,
                 compress=False):
        self.metadata = metadata
        # Flag will be flipped in the compress method:
        self.is_compressed = False
        # Extract the data and coordinates (electrodes, time) from the source:
        self._factory(source, electrodes, time, compress)

    def _pprint_params(self):
        """Return dict of class attributes to pretty-print"""
        return {'data': self.data, 'electrodes': self.electrodes,
                'time': self.time, 'shape': self.shape, 'dt': self.dt,
                'is_charge_balanced': self.is_charge_balanced,
                'metadata': self.metadata}

    def _merge_time_axes(self, _data, _time):
        """Merge time axes

        When a collection of source types is passed, it is possible that they
        have different time axes (e.g., different time steps, or a different
        stimulus duration). In this case, we need to merge all time axes into a
        single, coherent one. This is expensive, because of interpolation.
        """
        # We can skip the costly interpolation if all `_time` vectors are
        # identical:
        identical = True
        for t in _time:
            if len(t) != len(_time[0]) or not np.allclose(t, _time[0]):
                identical = False
                break
        if identical:
            return _data, [_time[0]]
        # Otherwise, we need to interpolate. Keep only the unique time points
        # across stimuli:
        new_time = unique(np.concatenate(_time), tol=DT)
        # Now we need to interpolate the data values at each of these
        # new time points.
        new_data = []
        for t, d in zip(_time, _data):
            # t is a 1D vector, d is a 2D data matrix and might have more than
            # one row:
            new_rows = [np.interp(new_time, t, row) for row in d]
            new_rows = np.array(new_rows).reshape((-1, len(new_time)))
            new_data.append(new_rows)
        return new_data, [new_time]

    def _from_source(self, source):
        """Extract the data container and time information from source data

        This private method converts input data from allowable source types
        into a 2D NumPy array, where the first dimension denotes electrodes
        and the second dimension denotes points in time.

        Some stimuli don't have a time component (such as a stimulus created
        from a scalar or 1D NumPy array. In this case, times=None.
        """
        if np.isscalar(source) and not isinstance(source, str):
            # Scalar: 1 electrode, no time component
            data = np.array([source], dtype=np.float32).reshape((1, -1))
            time = None
            electrodes = None
        elif isinstance(source, (list, tuple)):
            # List or touple with N elements: 1 electrode, N time points
            data = np.array(source, dtype=np.float32).reshape((1, -1))
            time = np.arange(data.shape[-1], dtype=np.float32)
            electrodes = None
        elif isinstance(source, np.ndarray):
            if source.ndim > 1:
                raise ValueError("Cannot create Stimulus object from a %d-D "
                                 "NumPy array. Must be 1-D." % source.ndim)
            # 1D NumPy array with N elements: 1 electrode, N time points
            data = source.astype(np.float32).reshape((1, -1))
            time = np.arange(data.shape[-1], dtype=np.float32)
            electrodes = None
        elif isinstance(source, Stimulus):
            # e.g. from a dictionary of Stimulus objects
            data = source.data
            time = source.time
            electrodes = source.electrodes
        else:
            raise TypeError("Cannot create Stimulus object from %s. Choose "
                            "from: scalar, tuple, list, NumPy array, or "
                            "Stimulus." % type(source))
        return time, data, electrodes

    def _factory(self, source, electrodes, time, compress):
        """Build the Stimulus object from the specified source type"""
        if isinstance(source, self.__class__):
            # Stimulus: We're done. This might happen in ProsthesisSystem if
            # the user builds the stimulus themselves. It can also be used to
            # overwrite the time axis or provide new electrode names:
            _data = source.data
            _time = source.time
            _electrodes = source.electrodes
        elif isinstance(source, np.ndarray):
            # A NumPy array is either 1-D (list of electrodes, time=None) or
            # 2-D (electrodes x time points):
            if source.ndim == 1:
                _data = source.reshape((-1, 1))
                _time = None
                _electrodes = np.arange(_data.shape[0])
            elif source.ndim == 2:
                _data = source
                _time = np.arange(_data.shape[-1], dtype=np.float32)
                _electrodes = np.arange(_data.shape[0])
            else:
                raise ValueError("Cannot create Stimulus object from a %d-D "
                                 "NumPy array. Must be < 2-D." % source.ndim)
        else:
            # Input is either a scalar or (more likely) a collection of source
            # types. Easiest to tream them all as a collection and iterate:
            if isinstance(source, dict):
                iterator = source.items()
            elif isinstance(source, (list, tuple)):
                iterator = enumerate(source)
            else:
                iterator = enumerate([source])
            _time = []
            _electrodes = []
            _data = []
            for ele, src in iterator:
                # Extract times and data from source:
                t, d, e = self._from_source(src)
                _time.append(t)
                _data.append(d)
                if isinstance(source, dict):
                    # Special case, electrode names are specified in a dict:
                    _electrodes.append(ele)
                else:
                    # In all other cases, use the electrode names specified by
                    # the source (unless they're None):
                    _electrodes.append(e if e is not None else ele)
            # Make sure all stimuli have time=None or none of them do:
            if len(np.unique([t is None for t in _time])) > 1:
                raise ValueError("If one stimulus has time=None, all others "
                                 "must have time=None as well.")
            # When none of the stimuli have time=None, we need to merge the
            # time axes (this is expensive because of interpolation):
            if len(_time) > 1 and _time[0] is not None:
                _data, _time = self._merge_time_axes(_data, _time)
            # Now make `_data` a 2-D NumPy array, with `_electrodes` as rows
            # and `_time` as columns (except sometimes `_time` is None).
            _data = np.vstack(_data) if _data else np.array([])
            _time = _time[0] if _time else None

        # User can overwrite the names of the electrodes:
        if electrodes is not None:
            _electrodes = np.array([electrodes]).flatten()
        else:
            try:
                _electrodes = np.concatenate(_electrodes)
            except ValueError:
                _electrodes = np.array(_electrodes)
        if len(_electrodes) != _data.shape[0]:
            raise ValueError("Number of electrodes provided (%d) does not "
                             "match the number of electrodes in the data "
                             "(%d)." % (len(_electrodes), _data.shape[0]))
        unq, nunq = np.unique(_electrodes, return_index=True)
        if len(unq) != _data.shape[0]:
            # We found duplicate names: replace them by integer index
            idx = np.delete(np.arange(len(_electrodes)), nunq)
            msg = ("Duplicate electrode names detected %s, and replaced with "
                   "integer values" % _electrodes[idx])
            logging.getLogger(__name__).warning(msg)
            _electrodes[idx] = idx

        # User can overwrite time:
        if time is not None:
            if _time is None:
                raise ValueError("Cannot set times=%s, because stimulus does "
                                 "not have a time component." % time)
            time = np.array(time).flatten()
            if len(time) != _data.shape[1]:
                raise ValueError("Number of time steps provided (%d) does not "
                                 "match the number of time steps in the data "
                                 "(%d)." % (len(time), _data.shape[1]))
            _time = time

        # Store the data in the private container. Setting all elements at once
        # enforces consistency; e.g., between shape of electrodes and time:
        self._stim = {
            'data': _data.astype(np.float32),
            'electrodes': _electrodes,
            'time': _time if _time is None else _time.astype(np.float32),
        }
        # Compress the data upon request:
        if compress:
            self.compress()

    def compress(self):
        """Compress the source data

        Returns
        -------
        compressed : :py:class:`~pulse2percept.stimuli.Stimulus`
        """
        data = self.data
        electrodes = self.electrodes
        time = self.time
        # Remove rows (electrodes) with all zeros:
        keep_el = [not np.allclose(row, 0) for row in data]
        data = data[keep_el]
        electrodes = electrodes[keep_el]

        if time is not None:
            idx_time = fast_compress(data, time)
            data = data[:, idx_time]
            time = time[idx_time]

        self._stim = {
            'data': data,
            'electrodes': electrodes,
            'time': time,
        }
        self.is_compressed = True

    def append(self, other):
        """Append another stimulus

        This method appends another stimulus (with matching electrodes) in
        time. The combined stimulus duration will be the sum of the two
        individual stimuli.

        .. versionadded:: 0.7

        Parameters
        ----------
        other : :py:class:`~pulse2percept.stimuli.Stimulus`
            Another stimulus with matching electrodes.

        Returns
        -------
        comb : :py:class:`~pulse2percept.stimuli.Stimulus`
            A combined stimulus with the same number of electrodes and new
            stimulus duration equal to the sum of the two individual stimuli.

        """
        if not isinstance(other, Stimulus):
            raise TypeError("Other object must be a Stimulus, not "
                            "%s." % type(other))
        if self.time is None or other.time is None:
            raise ValueError("Cannot append another stimulus if time=None.")
        if not np.all(other.electrodes == self.electrodes):
            raise ValueError("Both stimuli must have the same electrodes.")
        if other.time[0] < 0:
            raise NotImplementedError("Appending a stimulus with a negative "
                                      "time axis is currently not supported.")
        stim = deepcopy(self)
        # Last time point of `self` can be merged with first point of `other`
        # but only if they have the same amplitude(s):
        if np.isclose(other.time[0], 0, atol=DT):
            if not np.allclose(other.data[:, 0], self.data[:, -1]):
                err_str = ("Data mismatch: Cannot append other stimulus "
                           "because other[t=0] != this[t=%fms]. You may need "
                           "to shift the other stimulus in time by at least "
                           "%.1e ms." % (this.time[-1], DT))
                raise ValueError(err_str)
            time = np.hstack((self.time, other.time[1:] + self.time[-1]))
            data = np.hstack((self.data, other.data[:, 1:]))
        else:
            time = np.hstack((self.time, other.time + self.time[-1]))
            data = np.hstack((self.data, other.data))
<<<<<<< HEAD

=======
>>>>>>> d74a546f
        # Append the data points. If there's something wrong with the
        # concatenated list of time points, the stim setter will catch it:
        stim._stim = {'data': data,
                      'electrodes': self.electrodes,
                      'time': time}
        return stim

    def plot(self, electrodes=None, time=None, fmt='k-', ax=None):
        """Plot the stimulus

        .. versionadded:: 0.7

        Parameters
        ----------
        electrodes : int, string, or list thereof; optional, default: None
            The electrodes for which to plot the stimulus. If None, all
            electrodes are plotted.
        time : (t_min, t_max) tuple, slice, or list of exact time points
            The time points at which to plot the stimulus. Specify a range of
            time points with a tuple or a slice, or specify the exact time
            points to interpolate.
            If None, all time points are plotted.
        fmt : str, optional, default: 'k-'
            A Matplotlib format string; e.g., 'ro' for red circles.
        ax : matplotlib.axes.Axes or list thereof; optional, default: None
            A Matplotlib Axes object or a list thereof (one per electrode to
            plot). If None, a new Axes object will be created.

        Returns
        -------
        axes : matplotlib.axes.Axes or np.ndarray of them
            Returns one matplotlib.axes.Axes per electrode
        """
        if self.time is None:
            # Cannot plot stimulus with single time point:
            raise NotImplementedError
        if electrodes is None:
            # Plot all electrodes:
            electrodes = self.electrodes
        elif isinstance(electrodes, (int, str)):
            # Convert to list so we can iterate over it:
            electrodes = [electrodes]
        # The user can ask for a range, slice, or list of time points, which
        # are either interpolated or loaded directly.
        if time is None:
            # Ask for a slice instead of `self.time` to avoid interpolation,
            # which can be time-consuming for an uncompressed stimulus:
            time = slice(None)
        if isinstance(time, tuple):
            # Return a range of time points:
            t_idx = (self.time > time[0]) & (self.time < time[1])
            # Include the end points (might have to be interpolated):
            t_vals = [time[0]] + list(self.time[t_idx]) + [time[1]]
            t_idx = t_vals
        elif isinstance(time, (list, np.ndarray)):
            # Return list of exact time points:
            t_idx = time
            t_vals = time
        elif isinstance(time, slice) or time == Ellipsis:
            # Return a slice of time points:
            t_idx = time
            t_vals = self.time[t_idx]
        else:
            raise TypeError('"time" must be a tuple, slice, list, or NumPy '
                            'array, not %s.' % type(time))
        axes = ax
        if axes is None:
            if len(electrodes) == 1:
                axes = plt.gca()
            else:
                _, axes = plt.subplots(nrows=len(electrodes),
                                       figsize=(8, 1.2 * len(electrodes)))
        if not isinstance(axes, (list, np.ndarray)):
            # Convert to list so w can iterate over it:
            axes = [axes]
        for i, ax in enumerate(axes):
            if not isinstance(ax, Subplot):
                raise TypeError("'axes' must be a list of subplots, but "
                                "axes[%d] is %s." % (i, type(ax)))
        if len(axes) != len(electrodes):
            raise ValueError("Number of subplots (%d) must be equal to the "
                             "number of electrodes (%d)." % (len(axes),
                                                             len(electrodes)))
        # Plot each electrode in its own subplot:
        for ax, electrode in zip(axes, electrodes):
            # Slice or interpolate stimulus:
            slc = self.__getitem__((electrode, t_idx))
            ax.plot(t_vals, np.squeeze(slc), fmt, linewidth=2)
            # Turn off the ugly box spines:
            ax.spines['top'].set_visible(False)
            ax.spines['right'].set_visible(False)
            ax.spines['bottom'].set_visible(False)
            # Annotate the subplot:
            ax.set_xticks([])
            ax.set_yticks([slc.min(), 0, slc.max()])
            x_pad = 0.02 * (t_vals[-1] - t_vals[0])
            ax.set_xlim(t_vals[0] - x_pad, t_vals[-1] + x_pad)
            y_pad = np.maximum(1, 0.02 * (slc.max() - slc.min()))
            ax.set_ylim(slc.min() - y_pad, slc.max() + y_pad)
            ax.set_ylabel(electrode)
        # Show x-ticks only on last subplot:
        axes[-1].set_xticks(np.linspace(t_vals[0], t_vals[-1], num=5))
        # Labels are common to all subplots:
        axes[-1].figure.subplots_adjust(bottom=0.2)
        axes[-1].figure.text(0.5, 0, 'Time (ms)', va='top', ha='center')
        axes[-1].figure.text(0, 0.5, r'Amplitude ($\mu$A)', va='center',
                             ha='center', rotation='vertical')
        if len(axes) == 1:
            return axes[0]
        return axes

    def __getitem__(self, item):
        """Returns an item from the data array, interpolated if necessary

        There are many potential use cases:

        *  ``stim[i]`` or ``stim[i, :]``: access electrode ``i`` (int or str)
        *  ``stim[[i0,i1]]`` or ``stim[[i0, i1], :]``
        *  ``stim[stim.electrodes != 'A1', :]``
        *  ``stim[:, 1]``: always interpreted as t=1.0, not index=1
        *  ``stim[:, 1.234]``: interpolated time
        *  ``stim[:, stim.time < 0.4]``, ``stim[:, 0.3:1.9:0.001]``

        """
        # STEP 1: AVOID CONFUSING TIME POINTS WITH COLUMN INDICES
        # NumPy handles most indexing and slicing. However, we need to prevent
        # cases like stim[:, [0, 1]] which ask for time=[0.0, 1.0] and not for
        # column index 0 and 1:
        if isinstance(item, tuple):
            electrodes = item[0]
            time = item[1]
            if isinstance(time, slice):
                if not time.step:
                    # We can't interpolate if we don't know the step size, so
                    # the only allowed option is slice(None, None, None), which
                    # is the same as ':'
                    if time.start or time.stop:
                        raise ValueError("You must provide a step size when "
                                         "slicing the time axis.")
                else:
                    start = self.time[0] if time.start is None else time.start
                    stop = self.time[-1] if time.stop is None else time.stop
                    time = np.arange(start, stop, time.step, dtype=np.float32)
            else:
                if not np.any(time == Ellipsis):
                    # Convert to float so time is not mistaken for column index
                    if np.array(time).dtype != np.bool:
                        time = np.float32(time)
        else:
            electrodes = item
            time = None

        # STEP 2: ELECTRODES COULD BE SPECIFIED AS INT OR STR
        if isinstance(electrodes, (list, np.ndarray)) or np.isscalar(electrodes):
            # Electrodes cannot be interpolated, so convert from slice,
            # ellipsis or indices into a list:
            parsed_electrodes = []
            for e in np.array([electrodes]).ravel():
                if isinstance(e, str):
                    # Use string as index into the list of electrode names:
                    parsed_electrodes.append(list(self.electrodes).index(e))
                else:
                    # Most likely an integer index:
                    parsed_electrodes.append(e)
            if not isinstance(electrodes, (list, np.ndarray)):
                # If a scalar was passed, return a scalar:
                electrodes = parsed_electrodes[0]
            else:
                # Otherwise return an array:
                electrodes = np.array(parsed_electrodes)
        # Make sure electrode index is valid:
        try:
            self._stim['data'][electrodes]
        except IndexError:
            raise IndexError("Invalid electrode index", electrodes)

        # STEP 2: NUMPY HANDLES MOST INDEXING AND SLICING:
        # Rebuild original index from ``electrodes`` and ``time``:
        if time is None:
            item = electrodes
        else:
            item = (electrodes, time)
        try:
            return self._stim['data'][item]
        except IndexError as e:
            # IndexErrors must still be thrown except when `item` is a tuple,
            # in which case we might want to interpolate time:
            if not isinstance(item, tuple):
                raise IndexError(e)

        # STEP 3: INTERPOLATE TIME
        # From here on out, we know that ``item`` is a tuple, otherwise we
        # would have raised an IndexError above.
        # First of all, if time=None, we won't interp:
        if self.time is None:
            raise ValueError("Cannot interpolate time if time=None.")
        time = np.array([time]).flatten()
        if (not isinstance(electrodes, (list, np.ndarray)) and
                electrodes == Ellipsis):
            data = self.data
        else:
            data = self.data[electrodes, :].reshape(-1, len(self.time))
        data = [np.interp(time, self.time, row) for row in data]
        data = np.array(data).reshape((-1, len(time)))
        # Return a single element as scalar:
        if data.size == 1:
            data = data.ravel()[0]
        return data

    def __eq__(self, other):
        """Returns True if two Stimulus objects are identical

        Two Stimulus objects are considered identical if they have the same
        electrode names, time steps, and data points.

        Parameters
        ----------
        other : any
            Another object or variable to which the current object should be
            compared.

        Examples
        --------
        >>> from pulse2percept.stimuli import Stimulus
        >>> Stimulus([1, 2, 3]) == Stimulus([1, 2, 3])
        True

        >>> Stimulus(np.ones(3)) == Stimulus(np.zeros(5))
        False

        Compare a Stimulus with something else entirely:

        >>> Stimulus(np.ones(3)) == 1
        False

        """
        if not isinstance(other, Stimulus):
            return False
        if self.time is None:
            if other.time is not None:
                return False
        else:
            if other.time is None:
                return False
            if len(self.time) != len(other.time):
                return False
            if not np.allclose(self.time, other.time, atol=DT):
                return False
        if len(self.electrodes) != len(other.electrodes):
            return False
        if not np.array_equal(self.electrodes, other.electrodes):
            return False
        if self.shape != other.shape:
            return False
        if not np.allclose(self.data, other.data):
            return False
        return True

    def __ne__(self, other):
        """Returns True if two Stimulus objects are different

        Two Stimulus objects are considered different if they store different
        electrode names, time steps, or data points.

        Parameters
        ----------
        other : any
            Another object or variable to which the current object should be
            compared.

        Examples
        --------
        Compare two Stimulus objects:

        >>> from pulse2percept.stimuli import Stimulus
        >>> stim1 = Stimulus(np.ones(3))
        >>> stim2 = Stimulus(np.zeros(5))
        >>> stim1 != stim2
        True

        """
        return not self.__eq__(other)

    def _apply_operator(self, a, op, b, field='data'):
        """Template for all arithmetic operators"""
        # One of the arguments must be a scalar (the other being self.data):
        a_supported = np.isscalar(a) and not isinstance(a, str)
        b_supported = np.isscalar(b) and not isinstance(b, str)
        if not a_supported and not b_supported:
            raise TypeError("Unsupported operand for types %s and "
                            "%s" % (type(a), type(b)))
        # Return a copy of the current object with the new data:
        stim = deepcopy(self)
        stim._stim = {'data': op(a, b) if field == 'data' else stim.data,
                      'electrodes': stim.electrodes,
                      'time': op(a, b) if field == 'time' else stim.time}
        return stim

    def __add__(self, scalar):
        """Add a scalar to every data point in the stimulus"""
        return self._apply_operator(self.data, ops.add, scalar)

    def __radd__(self, scalar):
        """Add a scalar to every data point in the stimulus"""
        return self.__add__(scalar)

    def __sub__(self, scalar):
        """Subtract a scalar from every data point in the stimulus"""
        return self._apply_operator(self.data, ops.sub, scalar)

    def __rsub__(self, scalar):
        """Subtract every data point in the stimulus from a scalar"""
        return self._apply_operator(scalar, ops.sub, self.data)

    def __mul__(self, scalar):
        """Multiply every data point in the stimulus with a scalar"""
        return self._apply_operator(self.data, ops.mul, scalar)

    def __rmul__(self, scalar):
        """Multiply every data point in the stimulus with a scalar"""
        return self.__mul__(scalar)

    def __truediv__(self, scalar):
        """Divide every data point in the stimulus by a scalar"""
        return self._apply_operator(self.data, ops.truediv, scalar)

    def __neg__(self):
        """Flip the sign of every data point in the stimulus"""
        return self.__mul__(-1)

    def __rshift__(self, scalar):
        """Shift every time point in the stimulus some ms into the future"""
        return self._apply_operator(self.time, ops.add, scalar, field='time')

    def __lshift__(self, scalar):
        """Shift every time point in the stimulus some ms into the past"""
        return self.__rshift__(-scalar)

    @property
    def _stim(self):
        """A dictionary containing all the stimulus data"""
        return self.__stim

    @_stim.setter
    def _stim(self, stim):
        # Check stimulus data for consistency:
        if not isinstance(stim, dict):
            raise TypeError("Stimulus data must be stored in a dictionary, "
                            "not %s." % type(stim))
        for field in ['data', 'electrodes', 'time']:
            if field not in stim:
                raise AttributeError("Stimulus dict must contain a field "
                                     "'%s'." % field)
        if len(stim['data']) > 0:
            if not isinstance(stim['data'], np.ndarray):
                raise TypeError("Stimulus data must be a NumPy array, not "
                                "%s." % type(stim['data']))
            if stim['data'].ndim != 2:
                raise ValueError("Stimulus data must be a 2-D NumPy array, not "
                                 "%d-D." % stim['data'].ndim)
        if len(stim['electrodes']) != stim['data'].shape[0]:
            raise ValueError("Number of electrodes (%d) must match the number "
                             "of rows in the data array "
                             "(%d)." % (len(stim['electrodes']),
                                        stim['data'].shape[0]))
        if len(stim['electrodes']) != stim['data'].shape[0]:
            raise ValueError("Number of electrodes (%d) must match the number "
                             "of rows in the data array "
                             "(%d)." % (len(stim['electrodes']),
                                        stim['data'].shape[0]))
        if stim['time'] is not None:
            if len(stim['time']) != stim['data'].shape[1]:
                raise ValueError("Number of time points (%d) must match the "
                                 "number of columns in the data array "
                                 "(%d)." % (len(stim['time']),
                                            stim['data'].shape[1]))
            n_time = len(stim['time'])
            if n_time > 1:
                # All time points must be unique, but we have to be careful
                # with the floatin-point math. We consider two time points as
                # being unique if they differ by more than half a DT:
                idx_unique = [True] + list(np.diff(stim['time']) > 0.5 * DT)
                n_unique = np.sum(idx_unique)
                if n_unique != n_time:
                    err_str = ("The following time points are separated by "
                               "less than DT=%.0ems: " % DT)
                    err_str += ", ".join([
                        "time[%d]=%f and time[%d]=%f" % (i - 1,
                                                         stim['time'][i - 1],
                                                         i, stim['time'][i])
                        for i in np.where(np.bitwise_not(idx_unique))[0]
                    ])
                    raise ValueError(err_str)
            if not np.all(np.argsort(stim['time']) == np.arange(n_time)):
                raise ValueError("Time points must be stricly monotonically "
                                 "increasing:", list(stim['time']))
        elif len(stim['data']) > 0:
            if stim['data'].shape[1] > 1:
                raise ValueError("Number of columns in the data array must be "
                                 "1 if time=None.")
        # All checks passed, store the data:
        self.__stim = stim

    @property
    def data(self):
        """Stimulus data container
        A 2-D NumPy array that contains the stimulus data, where the rows
        denote electrodes and the columns denote points in time.
        """
        return self._stim['data']

    @property
    def shape(self):
        """Data container shape"""
        return self.data.shape

    @property
    def electrodes(self):
        """Electrode names
        A list of electrode names, corresponding to the rows in the data
        container.
        """
        return self._stim['electrodes']

    @property
    def time(self):
        """Time steps
        A list of time steps, corresponding to the columns in the data
        container.
        """
        return self._stim['time']

    @property
    def is_compressed(self):
        """Flag indicating whether the stimulus has been compressed"""
        return self._is_compressed

    @is_compressed.setter
    def is_compressed(self, val):
        """This flag can only be set in ``compress``"""
        # getframe(0) is 'is_compressed'
        # getframe(1) is the one we are looking for:
        f_caller = _getframe(1).f_code.co_name
        if f_caller in ["__init__", "compress"]:
            self._is_compressed = val
        else:
            err_s = ("The attribute `is_compressed` can only be set in the "
                     "constructor or in `compress`, not in `%s`." % f_caller)
            raise AttributeError(err_s)

    @property
    def dt(self):
        """Sampling time step (ms)

        Defines the duration of the signal edge transitions.

        .. versionadded:: 0.7

        """
        return DT

    @property
    def is_charge_balanced(self):
        """Flag indicating whether the stimulus is charge-balanced

        A stimulus with a time component is considered charge-balanced if its
        net current is smaller than 10 pico Amps
        """
        if self.time is None:
            return None
        return np.isclose(np.trapz(self.data, self.time)[0], 0, atol=MIN_AMP)<|MERGE_RESOLUTION|>--- conflicted
+++ resolved
@@ -387,10 +387,6 @@
         else:
             time = np.hstack((self.time, other.time + self.time[-1]))
             data = np.hstack((self.data, other.data))
-<<<<<<< HEAD
-
-=======
->>>>>>> d74a546f
         # Append the data points. If there's something wrong with the
         # concatenated list of time points, the stim setter will catch it:
         stim._stim = {'data': data,
